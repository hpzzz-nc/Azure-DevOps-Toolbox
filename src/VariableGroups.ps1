# Copyright (c) Filip Liwiński
# Licensed under the MIT License. See the LICENSE file in the project root for license information.

$apiClient = [TaskAgentOnpremApiClient]::new($tfsServiceHost, $organization, $projectName, $patToken,
                                    $targetTfsServiceHost, $targetOrganization, $targetProjectName, $targetPatToken)

function Add-VariableGroup {
    param(
        [switch] $useTargetProject,
        [PSObject] $variableGroup
    )

    return $apiClient.AddVariableGroup($useTargetProject, $variableGroup)
}

function Copy-VariableGroup {
    param(
<<<<<<< HEAD
        [switch] $useTargetProject,
        [int] $id
=======
        [string] $sourceProjectName,
        [string] $targetProjectName,
        [AzureDevOpsServicesAPIClient] $sourceApiClient,
        [AzureDevOpsServicesAPIClient] $targetApiClient,
        [int] $variableGroupId
>>>>>>> 40b081c9
    )
    $namePostfix = ""

<<<<<<< HEAD
    $variableGroup = $apiClient.GetVariableGroup($useTargetProject, $id)

    $newVariableGroup = @{
        "description" = $variableGroup.description
        "name" = "$($variableGroup.name) - copy"
        "providerData" = $variableGroup.providerData
        "type" = $variableGroup.type
        "variableGroupProjectReferences" = $variableGroup.variableGroupProjectReferences
        "variables" = $variableGroup.variables
    }

    return $apiClient.AddVariableGroup($useTargetProject, $newVariableGroup)
=======
    $sourceVariableGroup = $sourceApiClient.GetVariableGroupById($sourceProjectName, $variableGroupId)

    if ($sourceApiClient.ServiceHost -eq $targetApiClient.ServiceHost -and 
        $sourceApiClient.Organization -eq $targetApiClient.Organization -and
        $sourceProjectName -eq $targetProjectName) {
        $namePostfix = "- copy"
    }

    $newVariableGroup = @{
        "description" = $sourceVariableGroup.description
        "name" = "$($sourceVariableGroup.name) $namePostfix"
        "providerData" = $sourceVariableGroup.providerData
        "type" = $sourceVariableGroup.type
        "variables" = $sourceVariableGroup.variables
    }

    return $targetApiClient.AddVariableGroup($targetProjectName, $newVariableGroup)
>>>>>>> 40b081c9
}

function Get-VariableGroup {
    param (
        [switch] $useTargetProject,
        [int] $id
    )

    $variableGroup = $apiClient.GetVariableGroup($useTargetProject, $id)
    return $variableGroup
}

# function Get-VariableGroupByName {
#     param (
#         [string] $projectName,
#         [AzureDevOpsServicesAPIClient] $apiClient,
#         [string] $variableGroupName
#     )

#     $variableGroup = $apiClient.GetVariableGroupByName($projectName, $variableGroupName)
#     return $variableGroup
# }

function Get-VariableGroups {
    param (
        [string] $projectName,
        [AzureDevOpsServicesAPIClient] $apiClient
    )

    $variableGroups = $apiClient.GetVariableGroups($projectName)
    return $variableGroups
}

function Export-VariableGroup {
    param (
        [switch] $useTargetProject,
        [string] $outputPath = '',
        [int] $id
    )

    if ($null -eq $outputPath -or '' -eq $outputPath) {
        $outputPath = "."
    }

    $variableGroup = $apiClient.GetVariableGroup($useTargetProject, $id)

    if ($null -ne $variableGroup) {
        New-Item -ItemType Directory -Force -Path $outputPath | Out-Null
    }

    $name = $variableGroup.name
    ConvertTo-Json $variableGroup -Depth 100 > "$outputPath\$name.json"
}

function Export-VariableGroups {
    param (
        [switch] $useTargetProject,
        [string] $outputPath = ''
    )

    if ($null -eq $outputPath -or '' -eq $outputPath) {
        $outputPath = "."
    }

    $variableGroups = $apiClient.GetVariableGroups($useTargetProject)

    if ($null -ne $variableGroups) {
        New-Item -ItemType Directory -Force -Path $outputPath | Out-Null
    }

    foreach ($variableGroup in $variableGroups) {
        ConvertTo-Json $variableGroup -Depth 100 > "$outputPath\$($variableGroup.name).json"
    }
}<|MERGE_RESOLUTION|>--- conflicted
+++ resolved
@@ -15,25 +15,16 @@
 
 function Copy-VariableGroup {
     param(
-<<<<<<< HEAD
         [switch] $useTargetProject,
         [int] $id
-=======
-        [string] $sourceProjectName,
-        [string] $targetProjectName,
-        [AzureDevOpsServicesAPIClient] $sourceApiClient,
-        [AzureDevOpsServicesAPIClient] $targetApiClient,
-        [int] $variableGroupId
->>>>>>> 40b081c9
     )
-    $namePostfix = ""
+    $namePostfix = "- copy"
 
-<<<<<<< HEAD
     $variableGroup = $apiClient.GetVariableGroup($useTargetProject, $id)
 
     $newVariableGroup = @{
         "description" = $variableGroup.description
-        "name" = "$($variableGroup.name) - copy"
+        "name" = "$($variableGroup.name) $namePostfix"
         "providerData" = $variableGroup.providerData
         "type" = $variableGroup.type
         "variableGroupProjectReferences" = $variableGroup.variableGroupProjectReferences
@@ -41,25 +32,6 @@
     }
 
     return $apiClient.AddVariableGroup($useTargetProject, $newVariableGroup)
-=======
-    $sourceVariableGroup = $sourceApiClient.GetVariableGroupById($sourceProjectName, $variableGroupId)
-
-    if ($sourceApiClient.ServiceHost -eq $targetApiClient.ServiceHost -and 
-        $sourceApiClient.Organization -eq $targetApiClient.Organization -and
-        $sourceProjectName -eq $targetProjectName) {
-        $namePostfix = "- copy"
-    }
-
-    $newVariableGroup = @{
-        "description" = $sourceVariableGroup.description
-        "name" = "$($sourceVariableGroup.name) $namePostfix"
-        "providerData" = $sourceVariableGroup.providerData
-        "type" = $sourceVariableGroup.type
-        "variables" = $sourceVariableGroup.variables
-    }
-
-    return $targetApiClient.AddVariableGroup($targetProjectName, $newVariableGroup)
->>>>>>> 40b081c9
 }
 
 function Get-VariableGroup {
@@ -72,24 +44,12 @@
     return $variableGroup
 }
 
-# function Get-VariableGroupByName {
-#     param (
-#         [string] $projectName,
-#         [AzureDevOpsServicesAPIClient] $apiClient,
-#         [string] $variableGroupName
-#     )
-
-#     $variableGroup = $apiClient.GetVariableGroupByName($projectName, $variableGroupName)
-#     return $variableGroup
-# }
-
 function Get-VariableGroups {
     param (
-        [string] $projectName,
-        [AzureDevOpsServicesAPIClient] $apiClient
+        [switch] $useTargetProject
     )
 
-    $variableGroups = $apiClient.GetVariableGroups($projectName)
+    $variableGroups = $apiClient.GetVariableGroupsById($useTargetProject)
     return $variableGroups
 }
 
